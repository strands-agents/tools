--- conflicted
+++ resolved
@@ -334,33 +334,6 @@
 ])
 ```
 
-<<<<<<< HEAD
-### Use Computer
-```python
-from strands import Agent
-from strands_tools import use_computer
-
-agent = Agent(tools=[use_computer])
-
-# Find mouse position
-result = agent.tool.use_computer(action="mouse_position")
-
-# Automate adding text
-result = agent.tool.use_computer(action="type", text="Hello, world!", app_name="Notepad")
-
-# Screenshot and analyze screenshot to find text on computer
-result = agent.tool.use_computer(action="screenshot")
-analysis = agent.tool.use_computer(action="analyze_screenshot", screenshot_path=result)
-
-result = agent.tool.use_computer(action="open_app", app_name="Calculator")
-result = agent.tool.use_computer(action="close_app", app_name="Calendar")
-
-result = agent.tool.use_computer(
-    action="hotkey",
-    hotkey_str="command+ctrl+f",  # For macOS
-    app_name="Chrome"
-)
-=======
 ### A2A Client
 
 ```python
@@ -378,7 +351,6 @@
 # - discover_agent(url) to find agents
 # - list_discovered_agents() to see all discovered agents
 # - send_message(message_text, target_agent_url) to communicate
->>>>>>> 3566b0fa
 ```
 
 ## 🌍 Environment Variables Configuration
