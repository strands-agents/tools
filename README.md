<div align="center">
  <div>
    <a href="https://strandsagents.com">
      <img src="https://strandsagents.com/latest/assets/logo-auto.svg" alt="Strands Agents" width="55px" height="105px">
    </a>
  </div>

  <h1>
    Strands Agents Tools
  </h1>

  <h2>
    A model-driven approach to building AI agents in just a few lines of code.
  </h2>

  <div align="center">
    <a href="https://github.com/strands-agents/tools/graphs/commit-activity"><img alt="GitHub commit activity" src="https://img.shields.io/github/commit-activity/m/strands-agents/tools"/></a>
    <a href="https://github.com/strands-agents/tools/issues"><img alt="GitHub open issues" src="https://img.shields.io/github/issues/strands-agents/tools"/></a>
    <a href="https://github.com/strands-agents/tools/pulls"><img alt="GitHub open pull requests" src="https://img.shields.io/github/issues-pr/strands-agents/tools"/></a>
    <a href="https://github.com/strands-agents/tools/blob/main/LICENSE"><img alt="License" src="https://img.shields.io/github/license/strands-agents/tools"/></a>
    <a href="https://pypi.org/project/strands-agents-tools/"><img alt="PyPI version" src="https://img.shields.io/pypi/v/strands-agents-tools"/></a>
    <a href="https://python.org"><img alt="Python versions" src="https://img.shields.io/pypi/pyversions/strands-agents-tools"/></a>
  </div>

  <p>
    <a href="https://strandsagents.com/">Documentation</a>
    ◆ <a href="https://github.com/strands-agents/samples">Samples</a>
    ◆ <a href="https://github.com/strands-agents/sdk-python">Python SDK</a>
    ◆ <a href="https://github.com/strands-agents/tools">Tools</a>
    ◆ <a href="https://github.com/strands-agents/agent-builder">Agent Builder</a>
    ◆ <a href="https://github.com/strands-agents/mcp-server">MCP Server</a>
  </p>
</div>

Strands Agents Tools is a community-driven project that provides a powerful set of tools for your agents to use. It bridges the gap between large language models and practical applications by offering ready-to-use tools for file operations, system execution, API interactions, mathematical operations, and more.

## ✨ Features

- 📁 **File Operations** - Read, write, and edit files with syntax highlighting and intelligent modifications
- 🖥️ **Shell Integration** - Execute and interact with shell commands securely
- 🧠 **Memory** - Store user and agent memories across agent runs to provide personalized experiences with both Mem0 and Amazon Bedrock Knowledge Bases
- 🌐 **HTTP Client** - Make API requests with comprehensive authentication support
- 💬 **Slack Client** - Real-time Slack events, message processing, and Slack API access
- 🐍 **Python Execution** - Run Python code snippets with state persistence, user confirmation for code execution, and safety features
- 🧮 **Mathematical Tools** - Perform advanced calculations with symbolic math capabilities
- ☁️ **AWS Integration** - Seamless access to AWS services
- 🖼️ **Image Processing** - Generate and process images for AI applications
- 🎥 **Video Processing** - Use models and agents to generate dynamic videos
- 🎙️ **Audio Output** - Enable models to generate audio and speak
- 🔄 **Environment Management** - Handle environment variables safely
- 📝 **Journaling** - Create and manage structured logs and journals
- ⏱️ **Task Scheduling** - Schedule and manage cron jobs
- 🧠 **Advanced Reasoning** - Tools for complex thinking and reasoning capabilities
- 🐝 **Swarm Intelligence** - Coordinate multiple AI agents for parallel problem solving with shared memory
- 🔄 **Multiple tools in Parallel**  - Call multiple other tools at the same time in parallel with Batch Tool
- 🔍 **Browser Tool** - Tool giving an agent access to perform automated actions on a browser (chromium)
- 🐘 **Query Postgres** – Query PostgreSQL with Natural Language
## 📦 Installation

### Quick Install

```bash
pip install strands-agents-tools
```

To install the dependencies for optional tools:

```bash
pip install strands-agents-tools[mem0_memory, use_browser]
```

### Development Install

```bash
# Clone the repository
git clone https://github.com/strands-agents/tools.git
cd tools

# Create and activate virtual environment
python3 -m venv .venv
source .venv/bin/activate  # On Windows: venv\Scripts\activate

# Install in development mode
pip install -e ".[dev]"

# Install pre-commit hooks
pre-commit install
```

### Tools Overview

Below is a comprehensive table of all available tools, how to use them with an agent, and typical use cases:

| Tool | Agent Usage | Use Case |
|------|-------------|----------|
| a2a_client | `provider = A2AClientToolProvider(known_agent_urls=["http://localhost:9000"]); agent = Agent(tools=provider.tools)` | Discover and communicate with A2A-compliant agents, send messages between agents |
| file_read | `agent.tool.file_read(path="path/to/file.txt")` | Reading configuration files, parsing code files, loading datasets |
| file_write | `agent.tool.file_write(path="path/to/file.txt", content="file content")` | Writing results to files, creating new files, saving output data |
| editor | `agent.tool.editor(command="view", path="path/to/file.py")` | Advanced file operations like syntax highlighting, pattern replacement, and multi-file edits |
| shell* | `agent.tool.shell(command="ls -la")` | Executing shell commands, interacting with the operating system, running scripts |
| http_request | `agent.tool.http_request(method="GET", url="https://api.example.com/data")` | Making API calls, fetching web data, sending data to external services |
| python_repl* | `agent.tool.python_repl(code="import pandas as pd\ndf = pd.read_csv('data.csv')\nprint(df.head())")` | Running Python code snippets, data analysis, executing complex logic with user confirmation for security |
| calculator | `agent.tool.calculator(expression="2 * sin(pi/4) + log(e**2)")` | Performing mathematical operations, symbolic math, equation solving |
| code_interpreter | `code_interpreter = AgentCoreCodeInterpreter(region="us-west-2"); agent = Agent(tools=[code_interpreter.code_interpreter])` | Execute code in isolated sandbox environments with multi-language support (Python, JavaScript, TypeScript), persistent sessions, and file operations |
| use_aws | `agent.tool.use_aws(service_name="s3", operation_name="list_buckets", parameters={}, region="us-west-2")` | Interacting with AWS services, cloud resource management |
| retrieve | `agent.tool.retrieve(text="What is STRANDS?")` | Retrieving information from Amazon Bedrock Knowledge Bases |
| nova_reels | `agent.tool.nova_reels(action="create", text="A cinematic shot of mountains", s3_bucket="my-bucket")` | Create high-quality videos using Amazon Bedrock Nova Reel with configurable parameters via environment variables |
| agent_core_memory | `agent.tool.agent_core_memory(action="record", content="Hello, I like vegetarian food")` | Store and retrieve memories with Amazon Bedrock Agent Core Memory service |
| mem0_memory | `agent.tool.mem0_memory(action="store", content="Remember I like to play tennis", user_id="alex")` | Store user and agent memories across agent runs to provide personalized experience |
| memory | `agent.tool.memory(action="retrieve", query="product features")` | Store, retrieve, list, and manage documents in Amazon Bedrock Knowledge Bases with configurable parameters via environment variables |
| environment | `agent.tool.environment(action="list", prefix="AWS_")` | Managing environment variables, configuration management |
| generate_image_stability | `agent.tool.generate_image_stability(prompt="A tranquil pool")` | Creating images using Stability AI models |
| generate_image | `agent.tool.generate_image(prompt="A sunset over mountains")` | Creating AI-generated images for various applications |
| image_reader | `agent.tool.image_reader(image_path="path/to/image.jpg")` | Processing and reading image files for AI analysis |
| journal | `agent.tool.journal(action="write", content="Today's progress notes")` | Creating structured logs, maintaining documentation |
| think | `agent.tool.think(thought="Complex problem to analyze", cycle_count=3)` | Advanced reasoning, multi-step thinking processes |
| load_tool | `agent.tool.load_tool(path="path/to/custom_tool.py", name="custom_tool")` | Dynamically loading custom tools and extensions |
| swarm | `agent.tool.swarm(task="Analyze this problem", swarm_size=3, coordination_pattern="collaborative")` | Coordinating multiple AI agents to solve complex problems through collective intelligence |
| current_time | `agent.tool.current_time(timezone="US/Pacific")` | Get the current time in ISO 8601 format for a specified timezone |
| sleep | `agent.tool.sleep(seconds=5)` | Pause execution for the specified number of seconds, interruptible with SIGINT (Ctrl+C) |
| agent_graph | `agent.tool.agent_graph(agents=["agent1", "agent2"], connections=[{"from": "agent1", "to": "agent2"}])` | Create and visualize agent relationship graphs for complex multi-agent systems |
| cron* | `agent.tool.cron(action="schedule", name="task", schedule="0 * * * *", command="backup.sh")` | Schedule and manage recurring tasks with cron job syntax <br> **Does not work on Windows |
| slack | `agent.tool.slack(action="post_message", channel="general", text="Hello team!")` | Interact with Slack workspace for messaging and monitoring |
| speak | `agent.tool.speak(text="Operation completed successfully", style="green", mode="polly")` | Output status messages with rich formatting and optional text-to-speech |
| stop | `agent.tool.stop(message="Process terminated by user request")` | Gracefully terminate agent execution with custom message |
| handoff_to_user | `agent.tool.handoff_to_user(message="Please confirm action", breakout_of_loop=False)` | Hand off control to user for confirmation, input, or complete task handoff |
| use_llm | `agent.tool.use_llm(prompt="Analyze this data", system_prompt="You are a data analyst")` | Create nested AI loops with customized system prompts for specialized tasks |
| workflow | `agent.tool.workflow(action="create", name="data_pipeline", steps=[{"tool": "file_read"}, {"tool": "python_repl"}])` | Define, execute, and manage multi-step automated workflows |
| batch| `agent.tool.batch(invocations=[{"name": "current_time", "arguments": {"timezone": "Europe/London"}}, {"name": "stop", "arguments": {}}])` | Call multiple other tools in parallel. |
<<<<<<< HEAD
| use_browser | `agent.tool.use_browser(action="navigate", url="https://www.example.com")	` | Web scraping, automated testing, form filling, web automation tasks |
| query_postgres | `agent.tool.query_postgres(query="SELECT name FROM users WHERE active = true")` | Run secure, read-only PostgreSQL queries for insights |
=======
| browser | `browser = LocalChromiumBrowser(); agent = Agent(tools=[browser.browser])` | Web scraping, automated testing, form filling, web automation tasks |

>>>>>>> d1de6cf7
\* *These tools do not work on windows*

## 💻 Usage Examples

### File Operations

```python
from strands import Agent
from strands_tools import file_read, file_write, editor

agent = Agent(tools=[file_read, file_write, editor])

agent.tool.file_read(path="config.json")
agent.tool.file_write(path="output.txt", content="Hello, world!")
agent.tool.editor(command="view", path="script.py")
```

### Shell Commands

*Note: `shell` does not work on Windows.*

```python
from strands import Agent
from strands_tools import shell

agent = Agent(tools=[shell])

# Execute a single command
result = agent.tool.shell(command="ls -la")

# Execute a sequence of commands
results = agent.tool.shell(command=["mkdir -p test_dir", "cd test_dir", "touch test.txt"])

# Execute commands with error handling
agent.tool.shell(command="risky-command", ignore_errors=True)
```

### HTTP Requests

```python
from strands import Agent
from strands_tools import http_request

agent = Agent(tools=[http_request])

# Make a simple GET request
response = agent.tool.http_request(
    method="GET",
    url="https://api.example.com/data"
)

# POST request with authentication
response = agent.tool.http_request(
    method="POST",
    url="https://api.example.com/resource",
    headers={"Content-Type": "application/json"},
    body=json.dumps({"key": "value"}),
    auth_type="Bearer",
    auth_token="your_token_here"
)

# Convert HTML webpages to markdown for better readability
response = agent.tool.http_request(
    method="GET",
    url="https://example.com/article",
    convert_to_markdown=True
)
```

### Python Code Execution

*Note: `python_repl` does not work on Windows.*

```python
from strands import Agent
from strands_tools import python_repl

agent = Agent(tools=[python_repl])

# Execute Python code with state persistence
result = agent.tool.python_repl(code="""
import pandas as pd

# Load and process data
data = pd.read_csv('data.csv')
processed = data.groupby('category').mean()

processed.head()
""")
```

### Code Interpreter

from strands import Agent
from strands_tools.code_interpreter import AgentCoreCodeInterpreter

# Create the code interpreter tool
bedrock_agent_core_code_interpreter = AgentCoreCodeInterpreter(region="us-west-2")
agent = Agent(tools=[bedrock_agent_core_code_interpreter.code_interpreter])

# Create a session and execute code
agent.tool.code_interpreter({
    "action": {
        "type": "initSession",
        "description": "Data analysis session",
        "session_name": "analysis-session"
    }
})

agent.tool.code_interpreter({
    "action": {
        "type": "executeCode",
        "session_name": "analysis-session",
        "code": "import pandas as pd\nprint('Hello from sandbox!')",
        "language": "python"
    }
})

### Swarm Intelligence

```python
from strands import Agent
from strands_tools import swarm

agent = Agent(tools=[swarm])

# Create a collaborative swarm of agents to tackle a complex problem
result = agent.tool.swarm(
    task="Generate creative solutions for reducing plastic waste in urban areas",
    swarm_size=5,
    coordination_pattern="collaborative"
)

# Create a competitive swarm for diverse solution generation
result = agent.tool.swarm(
    task="Design an innovative product for smart home automation",
    swarm_size=3,
    coordination_pattern="competitive"
)

# Hybrid approach combining collaboration and competition
result = agent.tool.swarm(
    task="Develop marketing strategies for a new sustainable fashion brand",
    swarm_size=4,
    coordination_pattern="hybrid"
)
```

### Use AWS

```python
from strands import Agent
from strands_tools import use_aws

agent = Agent(tools=[use_aws])

# List S3 buckets
result = agent.tool.use_aws(
    service_name="s3",
    operation_name="list_buckets",
    parameters={},
    region="us-east-1",
    label="List all S3 buckets"
)

# Get the contents of a specific S3 bucket
result = agent.tool.use_aws(
    service_name="s3",
    operation_name="list_objects_v2",
    parameters={"Bucket": "example-bucket"},  # Replace with your actual bucket name
    region="us-east-1",
    label="List objects in a specific S3 bucket"
)

# Get the list of EC2 subnets
result = agent.tool.use_aws(
    service_name="ec2",
    operation_name="describe_subnets",
    parameters={},
    region="us-east-1",
    label="List all subnets"
)
```

### Batch Tool

```python
import os
import sys

from strands import Agent
from strands_tools import batch, http_request, use_aws

# Example usage of the batch with http_request and use_aws tools
agent = Agent(tools=[batch, http_request, use_aws])

result = agent.tool.batch(
    invocations=[
        {"name": "http_request", "arguments": {"method": "GET", "url": "https://api.ipify.org?format=json"}},
        {
            "name": "use_aws",
            "arguments": {
                "service_name": "s3",
                "operation_name": "list_buckets",
                "parameters": {},
                "region": "us-east-1",
                "label": "List S3 Buckets"
            }
        },
    ]
)
```

### AgentCore Memory

```python
from strands import Agent
from strands_tools.agent_core_memory import AgentCoreMemoryToolProvider


provider = AgentCoreMemoryToolProvider(
    memory_id="memory-123abc",  # Required
    actor_id="user-456",        # Required
    session_id="session-789",   # Required
    namespace="default",        # Required
    region="us-west-2"          # Optional, defaults to us-west-2
)

agent = Agent(tools=provider.tools)

# Create a new memory
result = agent.tool.agent_core_memory(
    action="record",
    content="I am allergic to shellfish"
)

# Search for relevant memories
result = agent.tool.agent_core_memory(
    action="retrieve",
    query="user preferences"
)

# List all memories
result = agent.tool.agent_core_memory(
    action="list"
)

# Get a specific memory by ID
result = agent.tool.agent_core_memory(
    action="get",
    memory_record_id="mr-12345"
)
```

### Browser
```python
from strands import Agent
from strands_tools.browser import LocalChromiumBrowser

# Create browser tool
browser = LocalChromiumBrowser()
agent = Agent(tools=[browser.browser])

# Simple navigation
result = agent.tool.browser({
    "action": {
        "type": "navigate",
        "url": "https://example.com"
    }
})

# Initialize a session first
result = agent.tool.browser({
    "action": {
        "type": "initSession",
        "session_name": "main-session",
        "description": "Web automation session"
    }
})
```

### Handoff to User

```python
from strands import Agent
from strands_tools import handoff_to_user

agent = Agent(tools=[handoff_to_user])

# Request user confirmation and continue
response = agent.tool.handoff_to_user(
    message="I need your approval to proceed with deleting these files. Type 'yes' to confirm.",
    breakout_of_loop=False
)

# Complete handoff to user (stops agent execution)
agent.tool.handoff_to_user(
    message="Task completed. Please review the results and take any necessary follow-up actions.",
    breakout_of_loop=True
)
```

### A2A Client

```python
from strands import Agent
from strands_tools.a2a_client import A2AClientToolProvider

# Initialize the A2A client provider with known agent URLs
provider = A2AClientToolProvider(known_agent_urls=["http://localhost:9000"])
agent = Agent(tools=provider.tools)

# Use natural language to interact with A2A agents
response = agent("discover available agents and send a greeting message")

# The agent will automatically use the available tools:
# - discover_agent(url) to find agents
# - list_discovered_agents() to see all discovered agents
# - send_message(message_text, target_agent_url) to communicate
```

### Query Postgres
```python
import os
from strands import Agent
from strands.models import BedrockModel
from strands_tools.query_postgres import  query_postgres

# Show rich UI for tools in CLI
os.environ["STRANDS_TOOL_CONSOLE_MODE"] = "enabled"

model = BedrockModel(model_id="apac.anthropic.claude-sonnet-4-20250514-v1:0")

# Initialize the agent with tools, model, and configuration
agent = Agent(
    tools=[query_postgres],
    system_prompt="""
You are a helpful business analysis tool that answers user questions by generating and executing SQL queries on a PostgreSQL database. 
You only respond with SQL query results via the tool named `query_postgres`.

### Database Schema
List you schema here for best results.

### Instructions
- Use the `query_postgres` tool to run SQL queries.
- You do not need to handle connection details — they are automatically managed via environment variables: `PGHOST`, `PGDATABASE`, `PGUSER`, `PGPASSWORD` and `PGPORT`.
- Limit SELECT results to a maximum of 100 rows unless otherwise specified.
- Always be accurate with JOINs and field references based on the schema.
- If a query returns multiple results, structure the output for readability.
- Only return text content via `content: [{"text": "..."}]`.

You are expected to translate user queries like:
- "What is the average product price?"
- "List top 5 customers by total order value"
- "Show the number of orders per customer"

into valid SQL and return the results cleanly.
""",
    model=model
)

agent("What is the average price of the products")
```


## 🌍 Environment Variables Configuration

Agents Tools provides extensive customization through environment variables. This allows you to configure tool behavior without modifying code, making it ideal for different environments (development, testing, production).

### Global Environment Variables

These variables affect multiple tools:

| Environment Variable | Description | Default | Affected Tools |
|----------------------|-------------|---------|---------------|
| BYPASS_TOOL_CONSENT | Bypass consent for tool invocation, set to "true" to enable | false | All tools that require consent (e.g. shell, file_write, python_repl) |
| STRANDS_TOOL_CONSOLE_MODE | Enable rich UI for tools, set to "enabled" to enable | disabled | All tools that have optional rich UI |
| AWS_REGION | Default AWS region for AWS operations | us-west-2 | use_aws, retrieve, generate_image, memory, nova_reels |
| AWS_PROFILE | AWS profile name to use from ~/.aws/credentials | default | use_aws, retrieve |
| LOG_LEVEL | Logging level (DEBUG, INFO, WARNING, ERROR) | INFO | All tools |

### Tool-Specific Environment Variables

#### Calculator Tool

| Environment Variable | Description | Default |
|----------------------|-------------|---------|
| CALCULATOR_MODE | Default calculation mode | evaluate |
| CALCULATOR_PRECISION | Number of decimal places for results | 10 |
| CALCULATOR_SCIENTIFIC | Whether to use scientific notation for numbers | False |
| CALCULATOR_FORCE_NUMERIC | Force numeric evaluation of symbolic expressions | False |
| CALCULATOR_FORCE_SCIENTIFIC_THRESHOLD | Threshold for automatic scientific notation | 1e21 |
| CALCULATOR_DERIVE_ORDER | Default order for derivatives | 1 |
| CALCULATOR_SERIES_POINT | Default point for series expansion | 0 |
| CALCULATOR_SERIES_ORDER | Default order for series expansion | 5 |

#### Current Time Tool

| Environment Variable | Description | Default |
|----------------------|-------------|---------|
| DEFAULT_TIMEZONE | Default timezone for current_time tool | UTC |

#### Sleep Tool

| Environment Variable | Description | Default |
|----------------------|-------------|---------|
| MAX_SLEEP_SECONDS | Maximum allowed sleep duration in seconds | 300 |

#### Mem0 Memory Tool

The Mem0 Memory Tool supports three different backend configurations:

1. **Mem0 Platform**:
   - Uses the Mem0 Platform API for memory management
   - Requires a Mem0 API key

2. **OpenSearch** (Recommended for AWS environments):
   - Uses OpenSearch as the vector store backend
   - Requires AWS credentials and OpenSearch configuration

3. **FAISS** (Default for local development):
   - Uses FAISS as the local vector store backend
   - Requires faiss-cpu package for local vector storage

| Environment Variable | Description | Default | Required For |
|----------------------|-------------|---------|--------------|
| MEM0_API_KEY | Mem0 Platform API key | None | Mem0 Platform |
| OPENSEARCH_HOST | OpenSearch Host URL | None | OpenSearch |
| AWS_REGION | AWS Region for OpenSearch | us-west-2 | OpenSearch |
| DEV | Enable development mode (bypasses confirmations) | false | All modes |

**Note**:
- If `MEM0_API_KEY` is set, the tool will use the Mem0 Platform
- If `OPENSEARCH_HOST` is set, the tool will use OpenSearch
- If neither is set, the tool will default to FAISS (requires `faiss-cpu` package)

#### Memory Tool

| Environment Variable | Description | Default |
|----------------------|-------------|---------|
| MEMORY_DEFAULT_MAX_RESULTS | Default maximum results for list operations | 50 |
| MEMORY_DEFAULT_MIN_SCORE | Default minimum relevance score for filtering results | 0.4 |
#### Nova Reels Tool

| Environment Variable | Description | Default |
|----------------------|-------------|---------|
| NOVA_REEL_DEFAULT_SEED | Default seed for video generation | 0 |
| NOVA_REEL_DEFAULT_FPS | Default frames per second for generated videos | 24 |
| NOVA_REEL_DEFAULT_DIMENSION | Default video resolution in WIDTHxHEIGHT format | 1280x720 |
| NOVA_REEL_DEFAULT_MAX_RESULTS | Default maximum number of jobs to return for list action | 10 |

#### Python REPL Tool

| Environment Variable | Description | Default |
|----------------------|-------------|---------|
| PYTHON_REPL_BINARY_MAX_LEN | Maximum length for binary content before truncation | 100 |

#### Shell Tool

| Environment Variable | Description | Default |
|----------------------|-------------|---------|
| SHELL_DEFAULT_TIMEOUT | Default timeout in seconds for shell commands | 900 |

#### Slack Tool

| Environment Variable | Description | Default |
|----------------------|-------------|---------|
| SLACK_DEFAULT_EVENT_COUNT | Default number of events to retrieve | 42 |
| STRANDS_SLACK_AUTO_REPLY | Enable automatic replies to messages | false |
| STRANDS_SLACK_LISTEN_ONLY_TAG | Only process messages containing this tag | None |

#### Speak Tool

| Environment Variable | Description | Default |
|----------------------|-------------|---------|
| SPEAK_DEFAULT_STYLE | Default style for status messages | green |
| SPEAK_DEFAULT_MODE | Default speech mode (fast/polly) | fast |
| SPEAK_DEFAULT_VOICE_ID | Default Polly voice ID | Joanna |
| SPEAK_DEFAULT_OUTPUT_PATH | Default audio output path | speech_output.mp3 |
| SPEAK_DEFAULT_PLAY_AUDIO | Whether to play audio by default | True |

#### Editor Tool

| Environment Variable | Description | Default |
|----------------------|-------------|---------|
| EDITOR_DIR_TREE_MAX_DEPTH | Maximum depth for directory tree visualization | 2 |
| EDITOR_DEFAULT_STYLE | Default style for output panels | default |
| EDITOR_DEFAULT_LANGUAGE | Default language for syntax highlighting | python |

#### Environment Tool

| Environment Variable | Description | Default |
|----------------------|-------------|---------|
| ENV_VARS_MASKED_DEFAULT | Default setting for masking sensitive values | true |

#### File Read Tool

| Environment Variable | Description | Default |
|----------------------|-------------|---------|
| FILE_READ_RECURSIVE_DEFAULT | Default setting for recursive file searching | true |
| FILE_READ_CONTEXT_LINES_DEFAULT | Default number of context lines around search matches | 2 |
| FILE_READ_START_LINE_DEFAULT | Default starting line number for lines mode | 0 |
| FILE_READ_CHUNK_OFFSET_DEFAULT | Default byte offset for chunk mode | 0 |
| FILE_READ_DIFF_TYPE_DEFAULT | Default diff type for file comparisons | unified |
| FILE_READ_USE_GIT_DEFAULT | Default setting for using git in time machine mode | true |
| FILE_READ_NUM_REVISIONS_DEFAULT | Default number of revisions to show in time machine mode | 5 |

#### Browser Tool

| Environment Variable | Description | Default |
|----------------------|-------------|---------|
| STRANDS_DEFAULT_WAIT_TIME | Default setting for wait time with actions | 1 |
| STRANDS_BROWSER_MAX_RETRIES | Default number of retries to perform when an action fails | 3 |
| STRANDS_BROWSER_RETRY_DELAY | Default retry delay time for retry mechanisms | 1 |
| STRANDS_BROWSER_SCREENSHOTS_DIR | Default directory where screenshots will be saved | screenshots |
| STRANDS_BROWSER_USER_DATA_DIR | Default directory where data for reloading a browser instance is stored | ~/.browser_automation |
| STRANDS_BROWSER_HEADLESS | Default headless setting for launching browsers | false |
| STRANDS_BROWSER_WIDTH | Default width of the browser | 1280 |
| STRANDS_BROWSER_HEIGHT | Default height of the browser | 800 |

### Query Postgres Tool
| Environment Variable | Description                                     | Default    |
|----------------------| ----------------------------------------------- |------------|
| PGHOST               | Hostname or IP address of the PostgreSQL server | localhost  |
| PGPORT               | Port number to connect to PostgreSQL            | 5432       |
| PGDATABASE           | Name of the PostgreSQL database to connect to   | *Required* |
| PGUSER               | **Read-only** user for executing queries        | *Required* |
| PGPASSWORD           | Password for the PostgreSQL user                | *Required* |


## Contributing ❤️

This is a community-driven project, powered by passionate developers like you.
We enthusiastically welcome contributions from everyone,
regardless of experience level—your unique perspective is valuable to us!

### How to Get Started?

1. **Find your first opportunity**: If you're new to the project, explore our labeled "good first issues" for beginner-friendly tasks.
2. **Understand our workflow**: Review our [Contributing Guide](CONTRIBUTING.md)  to learn about our development setup, coding standards, and pull request process.
3. **Make your impact**: Contributions come in many forms—fixing bugs, enhancing documentation, improving performance, adding features, writing tests, or refining the user experience.
4. **Submit your work**: When you're ready, submit a well-documented pull request, and our maintainers will provide feedback to help get your changes merged.

Your questions, insights, and ideas are always welcome!

Together, we're building something meaningful that impacts real users. We look forward to collaborating with you!

## License

This project is licensed under the Apache License 2.0 - see the [LICENSE](LICENSE) file for details.

## Security

See [CONTRIBUTING](CONTRIBUTING.md#security-issue-notifications) for more information.
<|MERGE_RESOLUTION|>--- conflicted
+++ resolved
@@ -55,6 +55,7 @@
 - 🔄 **Multiple tools in Parallel**  - Call multiple other tools at the same time in parallel with Batch Tool
 - 🔍 **Browser Tool** - Tool giving an agent access to perform automated actions on a browser (chromium)
 - 🐘 **Query Postgres** – Query PostgreSQL with Natural Language
+
 ## 📦 Installation
 
 ### Quick Install
@@ -127,13 +128,8 @@
 | use_llm | `agent.tool.use_llm(prompt="Analyze this data", system_prompt="You are a data analyst")` | Create nested AI loops with customized system prompts for specialized tasks |
 | workflow | `agent.tool.workflow(action="create", name="data_pipeline", steps=[{"tool": "file_read"}, {"tool": "python_repl"}])` | Define, execute, and manage multi-step automated workflows |
 | batch| `agent.tool.batch(invocations=[{"name": "current_time", "arguments": {"timezone": "Europe/London"}}, {"name": "stop", "arguments": {}}])` | Call multiple other tools in parallel. |
-<<<<<<< HEAD
-| use_browser | `agent.tool.use_browser(action="navigate", url="https://www.example.com")	` | Web scraping, automated testing, form filling, web automation tasks |
+| browser | `browser = LocalChromiumBrowser(); agent = Agent(tools=[browser.browser])` | Web scraping, automated testing, form filling, web automation tasks |
 | query_postgres | `agent.tool.query_postgres(query="SELECT name FROM users WHERE active = true")` | Run secure, read-only PostgreSQL queries for insights |
-=======
-| browser | `browser = LocalChromiumBrowser(); agent = Agent(tools=[browser.browser])` | Web scraping, automated testing, form filling, web automation tasks |
-
->>>>>>> d1de6cf7
 \* *These tools do not work on windows*
 
 ## 💻 Usage Examples
