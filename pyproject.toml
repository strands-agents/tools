--- conflicted
+++ resolved
@@ -79,24 +79,11 @@
     "mem0ai>=0.1.99,<1.0.0",
     "opensearch-py>=2.8.0,<3.0.0",
 ]
-<<<<<<< HEAD
-use_browser = [
-    "nest-asyncio>=1.5.0,<2.0.0",
-    "playwright>=1.42.0,<2.0.0",
-]
-use_computer = [
-    "opencv-python>=4.8.0,<5.0.0",  
-]
-
-[tool.hatch.envs.hatch-static-analysis]
-features = ["mem0_memory", "use_browser", "use_computer"]
-=======
 use_browser = ["nest-asyncio>=1.5.0,<2.0.0", "playwright>=1.42.0,<2.0.0"]
 a2a_client = ["a2a-sdk[sql]>=0.2.11"]
 
 [tool.hatch.envs.hatch-static-analysis]
 features = ["mem0_memory", "use_browser", "a2a_client"]
->>>>>>> 3566b0fa
 dependencies = [
     "strands-agents>=0.1.0,<1.0.0",
     "mypy>=0.981,<1.0.0",
@@ -115,11 +102,7 @@
 lint-fix = ["ruff check --fix"]
 
 [tool.hatch.envs.hatch-test]
-<<<<<<< HEAD
-features = ["mem0_memory", "use_browser", "use_computer"]
-=======
 features = ["mem0_memory", "use_browser", "a2a_client"]
->>>>>>> 3566b0fa
 extra-dependencies = [
     "moto>=5.1.0,<6.0.0",
     "pytest>=8.0.0,<9.0.0",
