--- conflicted
+++ resolved
@@ -117,13 +117,9 @@
     "pytest-cov>=4.1.0,<5.0.0",
     "pytest-xdist>=3.0.0,<4.0.0",
     "responses>=0.6.1,<1.0.0",
-<<<<<<< HEAD
-    "pytest_asyncio>=0.23.0,<1.0.0"
-=======
     "pytest_asyncio>=0.23.0,<1.0.0",
     "nest-asyncio>=1.5.0,<2.0.0",
     "playwright>=1.42.0,<2.0.0"
->>>>>>> 983ec414
 ]
 extra-args = [
     "-n",
