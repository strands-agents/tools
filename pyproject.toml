[build-system]
requires = ["hatchling"]
build-backend = "hatchling.build"

[project]
name = "strands-agents-tools"
version = "0.1.2"
description = "A collection of specialized tools for Strands Agents"
readme = "README.md"
requires-python = ">=3.10"
license = {text = "Apache-2.0"}
authors = [
    {name = "AWS", email = "opensource@amazon.com"},
]
classifiers = [
    "Development Status :: 3 - Alpha",
    "Intended Audience :: Developers",
    "License :: OSI Approved :: Apache Software License",
    "Operating System :: OS Independent",
    "Programming Language :: Python :: 3",
    "Programming Language :: Python :: 3.10",
    "Programming Language :: Python :: 3.11",
    "Programming Language :: Python :: 3.12",
    "Programming Language :: Python :: 3.13",
    "Topic :: Scientific/Engineering :: Artificial Intelligence",
    "Topic :: Software Development :: Libraries :: Python Modules",
]
dependencies = [
    "strands-agents>=0.1.0,<1.0.0",
    "rich>=14.0.0,<15.0.0",
    "sympy>=1.12.0,<2.0.0",
    "prompt_toolkit>=3.0.51,<4.0.0",
    "colorama>=0.4.6,<0.5.0",
    "aws_requests_auth>=0.4.3,<0.5.0",
    "PyJWT>=2.10.1,<3.0.0",
    "dill>=0.4.0,<0.5.0",
    "pillow>=11.2.1,<12.0.0",
    "tenacity>=9.1.2,<10.0.0",
    "watchdog>=6.0.0,<7.0.0",
    "slack_bolt>=1.23.0,<2.0.0",
<<<<<<< HEAD
    "mem0ai>=0.1.99,<1.0.0",
    "opensearch-py>=2.8.0,<3.0.0",
=======
>>>>>>> d443efea
    # Note: Always want the latest tzdata
    "tzdata ; platform_system == 'Windows'",
]

[tool.hatch.build.targets.wheel]
packages = ["src/strands_tools"]

[tool.hatch.metadata]
allow-direct-references = true

[project.urls]
Homepage = "https://github.com/strands-agents/tools"
"Bug Tracker" = "https://github.com/strands-agents/tools/issues"
Documentation = "https://strandsagents.com/"

[project.optional-dependencies]
dev = [
    "commitizen>=4.4.0,<5.0.0",
    "hatch>=1.0.0,<2.0.0",
    "mypy>=0.981,<1.0.0",
    "pre-commit>=3.2.0,<4.2.0",
    "pytest>=8.0.0,<9.0.0",
    "ruff>=0.4.4,<0.5.0",
    "responses>=0.6.1,<1.0.0",
    "mem0ai>=0.1.99,<1.0.0",
    "opensearch-py>=2.8.0,<3.0.0",
]
docs = [
    "sphinx>=5.0.0,<6.0.0",
    "sphinx-rtd-theme>=1.0.0,<2.0.0",
    "sphinx-autodoc-typehints>=1.12.0,<2.0.0",
]
mem0_memory = [
    # Need to be optional as a fix for https://github.com/strands-agents/docs/issues/19
    "mem0ai>=0.1.99,<1.0.0",
    "opensearch-py>=2.8.0,<3.0.0",
]

[tool.hatch.envs.hatch-static-analysis]
features = ["mem0_memory"]
dependencies = [
  "strands-agents>=0.1.0,<1.0.0",
  "mypy>=0.981,<1.0.0",
  "ruff>=0.4.4,<0.5.0",
]

[tool.hatch.envs.hatch-static-analysis.scripts]
format-check = [
    "ruff format --check"
]
format-fix = [
    "ruff format"
]
lint-check = [
    "ruff check",
    # A lot of mypy errors right now - need to take a look but
    # don't want to block contributions based on these failures
    # "mypy -p src"
]
lint-fix = [
    "ruff check --fix"
]

[tool.hatch.envs.hatch-test]
features = ["mem0_memory"]
extra-dependencies = [
    "moto>=5.1.0,<6.0.0",
    "pytest>=8.0.0,<9.0.0",
    "pytest-cov>=4.1.0,<5.0.0",
    "pytest-xdist>=3.0.0,<4.0.0",
    "responses>=0.6.1,<1.0.0"
]
extra-args = [
    "-n",
    "auto",
    '-vv'
]

[[tool.hatch.envs.hatch-test.matrix]]
python = ["3.13", "3.12", "3.11", "3.10"]


[tool.hatch.envs.hatch-test.scripts]
run = [
    "pytest{env:HATCH_TEST_ARGS:} {args}"
]
run-cov = [
    "pytest{env:HATCH_TEST_ARGS:} --cov --cov-config=pyproject.toml {args}"
]
cov-combine = []
cov-report = []


[tool.hatch.envs.default.scripts]
list = [
    "echo 'Scripts commands available for default env:'; hatch env show --json | jq --raw-output '.default.scripts | keys[]'"
]
format = [
  "hatch fmt --formatter",
]
test-format = [
    "hatch fmt --formatter --check",
]
lint = [
    "hatch fmt --linter"
]
test-lint = [
    "hatch fmt --linter --check"
]
test = [
    "hatch test --cover --cov-report html --cov-report xml {args}"
]

[tool.mypy]
python_version = "3.10"
warn_return_any = true
warn_unused_configs = true
disallow_untyped_defs = true
disallow_incomplete_defs = true
check_untyped_defs = true
disallow_untyped_decorators = true
no_implicit_optional = true
warn_redundant_casts = true
warn_unused_ignores = true
warn_no_return = true
warn_unreachable = true
follow_untyped_imports = true
ignore_missing_imports = false

[tool.ruff]
line-length = 120
include = ["src/**/*.py", "tests/**/*.py"]

[tool.ruff.lint]
select = [
  "E", # pycodestyle
  "F", # pyflakes
  "I", # isort
  "B", # flake8-bugbear
]

[tool.coverage.run]
branch = true
source = ["src"]

[tool.coverage.report]
show_missing = true

[tool.coverage.html]
directory = "build/coverage/html"

[tool.coverage.xml]
output = "build/coverage/coverage.xml"

[tool.commitizen]
name = "cz_conventional_commits"
tag_format = "v$version"
bump_message = "chore(release): bump version $current_version -> $new_version"
version_files = [
    "pyproject.toml:version",
]
update_changelog_on_bump = true<|MERGE_RESOLUTION|>--- conflicted
+++ resolved
@@ -38,11 +38,6 @@
     "tenacity>=9.1.2,<10.0.0",
     "watchdog>=6.0.0,<7.0.0",
     "slack_bolt>=1.23.0,<2.0.0",
-<<<<<<< HEAD
-    "mem0ai>=0.1.99,<1.0.0",
-    "opensearch-py>=2.8.0,<3.0.0",
-=======
->>>>>>> d443efea
     # Note: Always want the latest tzdata
     "tzdata ; platform_system == 'Windows'",
 ]
