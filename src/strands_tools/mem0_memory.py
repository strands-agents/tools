--- conflicted
+++ resolved
@@ -191,32 +191,24 @@
             logger.debug("Using Mem0 Platform backend (MemoryClient)")
             return MemoryClient()
 
-<<<<<<< HEAD
-        # Vector search providers
-        if os.environ.get("NEPTUNE_ANALYTICS_GRAPH_IDENTIFIER") and os.environ.get("OPENSEARCH_HOST"):
-            raise RuntimeError("""Conflicting backend configurations:
-            Both NEPTUNE_ANALYTICS_GRAPH_IDENTIFIER and OPENSEARCH_HOST environment variables are set.
-            Please specify only one backend.""")
-=======
         if os.environ.get("NEPTUNE_ANALYTICS_GRAPH_IDENTIFIER") and os.environ.get("OPENSEARCH_HOST"):
             raise RuntimeError("""Conflicting backend configurations:
             Only one environment variable of NEPTUNE_ANALYTICS_GRAPH_IDENTIFIER or OPENSEARCH_HOST can be set.""")
->>>>>>> b372dcc5
 
         # Vector search providers
         if os.environ.get("OPENSEARCH_HOST"):
             logger.debug("Using OpenSearch backend (Mem0Memory with OpenSearch)")
-<<<<<<< HEAD
-            merged_config = self._initialize_opensearch_client(config)
+            merged_config = self._append_opensearch_config(config)
 
         elif os.environ.get("NEPTUNE_ANALYTICS_GRAPH_IDENTIFIER"):
             logger.debug("Using Neptune Analytics vector backend (Mem0Memory with Neptune Analytics)")
-            merged_config = self._configure_neptune_analytics_vector_backend(config)
+            merged_config = self._append_neptune_analytics_vector_config(config)
 
         else:
             logger.debug("Using FAISS backend (Mem0Memory with FAISS)")
-            merged_config = self._initialize_faiss_client(config)
-
+            merged_config = self._append_faiss_config(config)
+
+        # Graph backend providers
 
         # Graph backend providers
         if os.environ.get("NEPTUNE_ANALYTICS_GRAPH_IDENTIFIER") and os.environ.get("NEPTUNE_DATABASE_ENDPOINT"):
@@ -226,7 +218,7 @@
 
         if os.environ.get("NEPTUNE_ANALYTICS_GRAPH_IDENTIFIER"):
             logger.debug("Using Neptune Analytics graph backend (Mem0Memory with Neptune Analytics)")
-            merged_config = self._configure_neptune_analytics_graph_backend(merged_config)
+            merged_config = self._append_neptune_analytics_graph_config(merged_config)
 
         elif os.environ.get("NEPTUNE_DATABASE_ENDPOINT"):
             logger.debug("Using Neptune Database graph backend (Mem0Memory with Neptune Database)")
@@ -235,29 +227,8 @@
 
         return Mem0Memory.from_config(config_dict=merged_config)
 
-    def _configure_neptune_analytics_vector_backend(self, config: Optional[Dict] = None) -> Dict:
-        """Initialize a Mem0 client with Neptune Analytics vector backend.
-=======
-            merged_config = self._append_opensearch_config(config)
-
-        elif os.environ.get("NEPTUNE_ANALYTICS_GRAPH_IDENTIFIER"):
-            logger.debug("Using Neptune Analytics vector backend (Mem0Memory with Neptune Analytics)")
-            merged_config = self._append_neptune_analytics_vector_config(config)
-
-        else:
-            logger.debug("Using FAISS backend (Mem0Memory with FAISS)")
-            merged_config = self._append_faiss_config(config)
-
-        # Graph backend providers
-        if os.environ.get("NEPTUNE_ANALYTICS_GRAPH_IDENTIFIER"):
-            logger.debug("Using Neptune Analytics graph backend (Mem0Memory with Neptune Analytics)")
-            merged_config = self._append_neptune_analytics_graph_config(merged_config)
-
-        return Mem0Memory.from_config(config_dict=merged_config)
-
     def _append_neptune_analytics_vector_config(self, config: Optional[Dict] = None) -> Dict:
         """Update incoming configuration dictionary to include the configuration of Neptune Analytics vector backend.
->>>>>>> b372dcc5
 
         Args:
             config: Optional configuration dictionary to override defaults.
@@ -272,7 +243,6 @@
                 "collection_name": os.environ.get("NEPTUNE_ANALYTICS_VECTOR_COLLECTION", "mem0"),
                 "endpoint": f"neptune-graph://{os.environ.get('NEPTUNE_ANALYTICS_GRAPH_IDENTIFIER')}",
             },
-<<<<<<< HEAD
         }
         return self._merge_config(config)
 
@@ -289,18 +259,11 @@
         config["graph_store"] = {
             "provider": "neptunedb",
             "config": {"endpoint": f"neptune-db://{os.environ.get('NEPTUNE_DATABASE_ENDPOINT')}"},
-=======
->>>>>>> b372dcc5
         }
-        return self._merge_config(config)
-
-<<<<<<< HEAD
-    def _initialize_opensearch_client(self, config: Optional[Dict] = None) -> Dict:
-        """Initialize a Mem0 client with OpenSearch backend.
-=======
+        return config
+
     def _append_opensearch_config(self, config: Optional[Dict] = None) -> Dict:
         """Update incoming configuration dictionary to include the configuration of OpenSearch vector backend.
->>>>>>> b372dcc5
 
         Args:
             config: Optional configuration dictionary to override defaults.
@@ -339,16 +302,10 @@
         merged_config["vector_store"]["config"].update({"http_auth": auth, "host": os.environ["OPENSEARCH_HOST"]})
 
         return merged_config
-<<<<<<< HEAD
-
-    def _initialize_faiss_client(self, config: Optional[Dict] = None) -> Dict:
-        """Initialize a Mem0 client with FAISS backend.
-=======
 
     def _append_faiss_config(self, config: Optional[Dict] = None) -> Dict:
         """Update incoming configuration dictionary to include the configuration of FAISS vector backend.
 
->>>>>>> b372dcc5
 
         Args:
             config: Optional configuration dictionary to override defaults.
@@ -378,19 +335,11 @@
         }
         return merged_config
 
-<<<<<<< HEAD
-    def _configure_neptune_analytics_graph_backend(self, config: Dict) -> Dict:
-        """Initialize a Mem0 client with Neptune Analytics graph backend.
-
-        Args:
-            config: Configuration dictionary to add graph backend to.
-=======
     def _append_neptune_analytics_graph_config(self, config: Dict) -> Dict:
         """Update incoming configuration dictionary to include the configuration of Neptune Analytics graph backend.
 
         Args:
             config: Configuration dictionary to add Neptune Analytics graph backend
->>>>>>> b372dcc5
 
         Returns:
             An configuration dict with graph backend.
@@ -665,16 +614,6 @@
         return Panel("No graph memories stored.", title="[bold yellow]No Memories Stored", border_style="yellow")
 
     table = Table(title="Graph Memories Stored", show_header=True, header_style="bold magenta")
-<<<<<<< HEAD
-    table.add_column("Source", style="cyan")
-    table.add_column("Target", style="green")
-
-    for memory in memories:
-        source = memory[0].get("source", "N/A")
-        destination = memory[0].get("target", "N/A")
-
-        table.add_row(source, destination)
-=======
     table.add_column("Source", style="cyan", width=25)
     table.add_column("Relationship", style="yellow", width=45)
     table.add_column("Target", style="green", width=30)
@@ -685,7 +624,6 @@
         destination = memory[0].get("target", "N/A")
 
         table.add_row(source, relationship, destination)
->>>>>>> b372dcc5
 
     return Panel(table, title="[bold green]Memories Stored (Graph)", border_style="green")
 
@@ -804,11 +742,7 @@
 
             # Process graph relations (If any)
             if "relations" in results:
-<<<<<<< HEAD
-                relationships_list = results.get("relations", [])["added_entities"]
-=======
                 relationships_list = results.get("relations").get("added_entities", [])
->>>>>>> b372dcc5
                 results_list.extend(relationships_list)
                 panel_graph = format_store_graph_response(relationships_list)
                 console.print(panel_graph)
