--- conflicted
+++ resolved
@@ -219,14 +219,10 @@
             raise RuntimeError("""Conflicting backend configurations:
             Only one environment variable of NEPTUNE_ANALYTICS_GRAPH_IDENTIFIER or OPENSEARCH_HOST can be set.""")
 
-<<<<<<< HEAD
         if os.environ.get("POSTGRESQL_HOST"):
             logger.info("Using PostgreSQL backend (Mem0Memory with PostgreSQL)")
             return self._initialize_postgresql_client(config)
 
-=======
-        # Vector search providers
->>>>>>> 0014a2ba
         if os.environ.get("OPENSEARCH_HOST"):
             logger.debug("Using OpenSearch backend (Mem0Memory with OpenSearch)")
             merged_config = self._append_opensearch_config(config)
@@ -297,7 +293,6 @@
 
         return config
 
-<<<<<<< HEAD
     def _initialize_postgresql_client(self, config: Optional[Dict] = None) -> Mem0Memory:
         """Initialize a Mem0 client with PostgreSQL backend.
 
@@ -329,12 +324,8 @@
 
         return Mem0Memory.from_config(config_dict=merged_config)
 
-    def _initialize_opensearch_client(self, config: Optional[Dict] = None) -> Mem0Memory:
-        """Initialize a Mem0 client with OpenSearch backend.
-=======
     def _append_opensearch_config(self, config: Optional[Dict] = None) -> Dict:
         """Update incoming configuration dictionary to include the configuration of OpenSearch vector backend.
->>>>>>> 0014a2ba
 
         Args:
             config: Optional configuration dictionary to override defaults.
