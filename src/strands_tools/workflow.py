--- conflicted
+++ resolved
@@ -446,7 +446,6 @@
             # Extract response content - handle both dict and custom object return types
             # Check result and result.message
             try:
-<<<<<<< HEAD
                 content = []
                 if hasattr(result, "get"):
                     content = result.get("content", [])
@@ -460,13 +459,6 @@
                         content = getattr(message, "content", [])
                 if not content:
                     content = [{"text": str(result)}]
-=======
-                content = (
-                    result.message.get("content", [])
-                    if hasattr(result.message, "get")
-                    else getattr(result.message, "content", [])
-                )
->>>>>>> 64d4ecb1
             except AttributeError:
                 content = [{"text": str(result)}]
 
